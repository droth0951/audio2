--- conflicted
+++ resolved
@@ -90,11 +90,7 @@
   }
 
   // REVIEW-CRITICAL: Generate video frames with Audio2 design using SVG
-<<<<<<< HEAD
-  async generateFrames(audioPath, duration, podcast, jobId, transcript = null) {
-=======
   async generateFrames(audioPath, duration, podcast, jobId, transcript = null, captionsEnabled = false, clipStartMs = 0, clipEndMs = 0) {
->>>>>>> f7d25e2c
     try {
       // REVIEW-CRITICAL: Feature flag check for frame generation
       if (!config.features.ENABLE_SERVER_VIDEO) {
@@ -201,13 +197,7 @@
         const progress = frameTime / duration;
 
         const framePath = path.join(frameDir, `frame_${i.toString().padStart(6, '0')}.png`);
-<<<<<<< HEAD
-        // Calculate current time in milliseconds for caption lookup
-        const currentTimeMs = (i / fps) * 1000;
-        await this.generateSingleFrame(framePath, progress, podcast, artworkBuffer, template, duration, jobId, i, transcript, currentTimeMs);
-=======
         await this.generateSingleFrame(framePath, progress, podcast, processedArtwork, template, duration, jobId, i, transcript, captionsEnabled, clipStartMs, clipEndMs, captionStates);
->>>>>>> f7d25e2c
         frames.push(framePath);
 
         const frameRenderTime = Date.now() - frameStartTime;
@@ -275,14 +265,10 @@
   }
 
   // REVIEW-DESIGN: Single frame generation using SVG template
-<<<<<<< HEAD
-  async generateSingleFrame(framePath, progress, podcast, artworkBuffer, template, duration, jobId, frameIndex = 0, transcript = null, currentTimeMs = 0) {
-=======
   async generateSingleFrame(framePath, progress, podcast, processedArtwork, template, duration, jobId, frameIndex = 0, transcript = null, captionsEnabled = false, clipStartMs = 0, clipEndMs = 0, captionStates = null) {
     const frameStartTime = Date.now();
     const timings = {};
 
->>>>>>> f7d25e2c
     try {
       // Calculate dimensions for 9:16 aspect ratio
       const dimensions = this.getAspectRatioDimensions('9:16');
@@ -340,20 +326,6 @@
       // Move branding up to leave caption space at bottom
       const brandingY = dimensions.height - captionSpaceHeight + Math.floor(30 * scaleFactor);
 
-<<<<<<< HEAD
-      // Calculate caption font size based on available space
-      const progressBarBottom = progressElements.progressBar.y + progressElements.progressBar.height;
-      const watermarkTop = progressElements.watermarkText.y - 20; // 20px buffer above watermark
-      const availableCaptionHeight = watermarkTop - progressBarBottom;
-
-      // Choose font size based on available space (use 40% of available height)
-      const maxFontSize = Math.min(72, availableCaptionHeight * 0.4);
-      const safeFontSize = Math.max(48, maxFontSize); // Minimum 48px, maximum based on space
-      const captionFontSize = Math.floor(safeFontSize);
-
-      // Calculate precise caption Y position (30% of space between progress bar and watermark)
-      const captionY = Math.floor(progressBarBottom + ((watermarkTop - progressBarBottom) * 0.3));
-=======
       // MVP: Use pre-calculated caption state for performance
       let currentCaptionData = null;
       let currentCaption = '';
@@ -366,7 +338,6 @@
       const progressBarBottom = progressElements.progressBar.y + progressElements.progressBar.height;
       const watermarkY = progressElements.watermarkText.y;
       const captionY = progressBarBottom + ((watermarkY - progressBarBottom) * 0.3); // 30% of space between elements
->>>>>>> f7d25e2c
 
       const templateData = {
         width: dimensions.width,
@@ -388,13 +359,6 @@
         podcastNameLines: podcastTitleLines,
         episodeTitleLines: episodeTitleLines,
         progressElements: progressElements,
-<<<<<<< HEAD
-        // Caption data
-        captionsEnabled: transcript && transcript.length > 0,
-        captionY: captionY,
-        captionFontSize: captionFontSize,
-        captionLines: this.getCurrentCaption(transcript, currentTimeMs)
-=======
 
         // MVP: Pre-calculated caption data for performance
         captionText: currentCaption,                    // Caption text for current time
@@ -406,7 +370,6 @@
         // Pre-calculated word highlighting data (no per-frame processing)
         captionWords: currentCaptionData?.highlightedWords || [], // Pre-processed word highlighting
         currentTimeMs: clipStartMs + (progress * (clipEndMs - clipStartMs)) // For template reference only
->>>>>>> f7d25e2c
       };
 
       // Time SVG template rendering
@@ -671,93 +634,6 @@
     return frameCount * costPerFrame;
   }
 
-<<<<<<< HEAD
-  // Get current caption using EXACT mobile app logic (word-by-word)
-  getCurrentCaption(transcript, currentTimeMs) {
-    // Handle mock transcript format for testing
-    if (Array.isArray(transcript) && transcript.length > 0 && transcript[0].text) {
-      const currentUtterance = transcript.find(utterance => {
-        const startMs = utterance.start || 0;
-        const endMs = utterance.end || (utterance.start + 3000);
-        return currentTimeMs >= startMs && currentTimeMs <= endMs;
-      });
-
-      if (!currentUtterance || !currentUtterance.text) {
-        return [];
-      }
-
-      const formattedText = this.formatCaptionText(currentUtterance.text);
-      return this.splitIntoLines(formattedText, 2);
-    }
-
-    // EXACT MOBILE APP LOGIC: Word-by-word processing
-    if (!transcript?.words?.length) return [];
-
-    // Convert to clip-relative time (like mobile app)
-    const clipRelativeTime = currentTimeMs; // Already relative in server context
-
-    // CORRECTED MOBILE APP LOGIC: Show words that have already started (progressive captions)
-    const wordsSpokenSoFar = transcript.words.filter(word =>
-      word.start <= clipRelativeTime
-    );
-
-    // Show recent words (like mobile app) - last 8 words that have been spoken
-    const recentWords = wordsSpokenSoFar.slice(-8);
-    const captionText = recentWords.map(w => w.text).join(' ');
-
-    if (!captionText.trim()) {
-      return [];
-    }
-
-    // Format and split into lines
-    const formattedText = this.formatCaptionText(captionText);
-    return this.splitIntoLines(formattedText, 2);
-  }
-
-  // Break text into chunks (matching mobile app's approach)
-  breakIntoChunks(text, maxChunkLength = 120) {
-    const words = text.split(' ');
-    const chunks = [];
-    let currentChunk = '';
-
-    for (const word of words) {
-      const testChunk = currentChunk ? `${currentChunk} ${word}` : word;
-
-      if (testChunk.length > maxChunkLength && currentChunk) {
-        chunks.push(currentChunk);
-        currentChunk = word;
-      } else {
-        currentChunk = testChunk;
-      }
-    }
-
-    if (currentChunk) {
-      chunks.push(currentChunk);
-    }
-
-    return chunks.length > 0 ? chunks : [text];
-  }
-
-  // Format caption text with proper capitalization
-  formatCaptionText(text) {
-    if (!text) return '';
-
-    // Clean up text
-    let cleanText = text.trim();
-
-    // Only capitalize first character if it looks like start of sentence
-    if (cleanText.length > 0) {
-      cleanText = cleanText.charAt(0).toUpperCase() + cleanText.slice(1);
-    }
-
-    return cleanText;
-  }
-
-  // Split text into maximum number of lines
-  splitIntoLines(text, maxLines = 2) {
-    if (!text) return [];
-
-=======
   // NEW: Use SRT captions with proper timing (industry standard 1.5-7 seconds)
   getCurrentCaptionFromTranscript(transcript, currentTimeMs) {
     // PRIORITY 1: Use SRT captions if available (best for readability)
@@ -988,30 +864,11 @@
     }
 
     // Fallback to word boundary breaking
->>>>>>> f7d25e2c
     const words = text.split(' ');
     const lines = [];
     let currentLine = '';
 
     for (const word of words) {
-<<<<<<< HEAD
-      const testLine = currentLine ? `${currentLine} ${word}` : word;
-
-      // Rough character limit per line (adjust based on font size)
-      if (testLine.length > 35 && currentLine && lines.length < maxLines - 1) {
-        lines.push(currentLine);
-        currentLine = word;
-      } else {
-        currentLine = testLine;
-      }
-    }
-
-    if (currentLine && lines.length < maxLines) {
-      lines.push(currentLine);
-    }
-
-    return lines;
-=======
       if ((currentLine + ' ' + word).length <= maxCharsPerLine) {
         currentLine += (currentLine ? ' ' : '') + word;
       } else {
@@ -1023,7 +880,6 @@
 
     if (currentLine) lines.push(currentLine);
     return lines.slice(0, 2); // Enforce 2-line max for optimal mobile viewing
->>>>>>> f7d25e2c
   }
 }
 
