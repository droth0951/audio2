--- conflicted
+++ resolved
@@ -6,14 +6,11 @@
 const config = require('../config/settings');
 
 module.exports = async (req, res) => {
-<<<<<<< HEAD
-=======
   // Big celebratory announcement for new video requests
   console.log('\n' + '🎉'.repeat(20));
   console.log('🎉🎉🎉  NEW VIDEO REQUEST INCOMING!  🎉🎉🎉');
   console.log('🎉'.repeat(20));
 
->>>>>>> f7d25e2c
   logger.info('🎉🎉 Video creation request received', {
     ip: req.ip,
     userAgent: req.headers['user-agent']?.substring(0, 50)
@@ -42,8 +39,6 @@
     const clipStart = requestClipStart ?? audioStartFrom;
     const clipEnd = requestClipEnd ?? audioEndAt;
 
-<<<<<<< HEAD
-=======
     // Log the request details prominently
     console.log(`\n📹 Podcast: ${podcast?.podcastName || 'Unknown'}`);
     console.log(`📝 Episode: ${podcast?.title?.substring(0, 50) || 'Unknown'}...`);
@@ -58,7 +53,6 @@
     }
     console.log('═'.repeat(60) + '\n');
 
->>>>>>> f7d25e2c
     // Log which field format was used for debugging
     const fieldFormat = requestClipStart !== undefined ? 'clipStart/clipEnd' : 'audio_start_from/audio_end_at';
     logger.debug('Field format detected', {
@@ -81,10 +75,6 @@
       isCanonical: isCanonicalUrl,
       audioUrlPreview: audioUrl.substring(0, 100) + '...'
     });
-<<<<<<< HEAD
-
-=======
->>>>>>> f7d25e2c
     // Validate required fields
     if (!audioUrl || clipStart === undefined || clipEnd === undefined) {
       logger.error('Missing required fields', { provided: Object.keys(req.body) });
